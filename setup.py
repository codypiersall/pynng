--- conflicted
+++ resolved
@@ -12,11 +12,10 @@
 # have to exec; can't import the package before it's built.
 exec(open("pynng/_version.py", encoding="utf-8").read())
 
-<<<<<<< HEAD
-THIS_DIR = os.path.abspath(os.path.dirname(__file__))
-sys.path.append(THIS_DIR)
-=======
->>>>>>> f0900131
+def maybe_copy(src, dst):
+    os.makedirs(os.path.dirname(dst), exist_ok=True)
+    if os.path.exists(src):
+        shutil.copy(src, dst)
 
 class BuilderBase(Command):
     """Base Class for building vendored dependencies"""
@@ -25,160 +24,11 @@
         ('rev=', None, 'GitHub repository revision.'),
     ]
 
-<<<<<<< HEAD
-def maybe_copy(src, dst):
-    os.makedirs(os.path.dirname(dst), exist_ok=True)
-    if os.path.exists(src):
-        shutil.copy(src, dst)
-=======
     windows = sys.platform == 'win32'
 
     flags = ['-DCMAKE_POSITION_INDEPENDENT_CODE:BOOL=true']
     is_64bit = sys.maxsize > 2**32
     if windows:
-        if is_64bit:
-            flags += ['-A', 'x64']
-        else:
-            flags += ['-A', 'win32']
-
-    if shutil.which('ninja'):
-        # the ninja build generator is a trillion times faster.
-        flags += ['-G', 'Ninja']
-
-    cmake_cmd = ['cmake'] + flags
->>>>>>> f0900131
-
-    def initialize_options(self):
-        """Set default values for options."""
-        self.repo = ''
-        self.rev = ''
-
-<<<<<<< HEAD
-    """
-    do = check_call
-    if not os.path.exists('mbedtls'):
-        do('git clone --recursive {}'.format(MBEDTLS_REPO), shell=True)
-        # for local hacking, just copy a directory (network connection is slow)
-        # do('cp -r ../mbedtls mbedtls', shell=True)
-        do('git checkout {}'.format(MBEDTLS_REV), shell=True, cwd='mbedtls')
-    cwd = f'mbedtls/build'
-    os.makedirs(cwd, exist_ok=True)
-    cmake_cmd = ['cmake'] + cmake_args
-    cmake_cmd += [
-        '-DENABLE_PROGRAMS=OFF',
-        '-DCMAKE_BUILD_TYPE=Release',
-        '-DCMAKE_INSTALL_PREFIX=../prefix',
-        '-DENABLE_TESTING=OFF',
-        '..'
-    ]
-    print('building mbedtls with:', cmake_cmd)
-    do(cmake_cmd, cwd=cwd)
-    do(
-        'cmake --build . --config Release --target install',
-        shell=True,
-        cwd=cwd,
-    )
-    if WINDOWS:
-        mb = f'mbedtls/build/library/'
-        dst = f'mbedtls/build/library/Release/'
-
-        # CI build artifacts have the wrong extension when built with Ninja
-        maybe_copy(mb + 'libmbedtls.a', dst + 'mbedtls.lib')
-        maybe_copy(mb + 'libmbedx509.a', dst + 'mbedx509.lib')
-        maybe_copy(mb + 'libmbedcrypto.a', dst + 'mbedcrypto.lib')
-
-        # Move ninja stuff to Release directory, so it is where the build_pynng script
-        # expects.
-        maybe_copy(mb + 'mbedtls.lib', dst + 'mbedtls.lib')
-        maybe_copy(mb + 'mbedx509.lib', dst + 'mbedx509.lib')
-        maybe_copy(mb + 'mbedcrypto.lib', dst + 'mbedcrypto.lib')
-=======
-    def finalize_options(self):
-        """Post-process options."""
-        pass
->>>>>>> f0900131
-
-    def run(self):
-        """Clone nng and build it with cmake, with TLS enabled."""
-        if not os.path.exists(self.git_dir):
-            check_call('git clone {}'.format(self.repo), shell=True)
-            check_call('git checkout {}'.format(self.rev), shell=True, cwd=self.git_dir)
-        if not os.path.exists(self.build_dir):
-            os.mkdir(self.build_dir)
-
-        self.cmake_cmd += self.cmake_extra_args
-        self.cmake_cmd.append('..')
-        print(f'building {self.git_dir} with:', self.cmake_cmd)
-        check_call(self.cmake_cmd, cwd=self.build_dir)
-
-<<<<<<< HEAD
-    """
-    print("build_nng()")
-    do = check_call
-    if not os.path.exists('nng'):
-        print('git clone {}'.format(NNG_REPO))
-        do('git clone {}'.format(NNG_REPO), shell=True)
-        # for local hacking, just copy a directory (network connection is slow)
-        # do('cp -r ../nng-clean nng', shell=True)
-        do('git checkout {}'.format(NNG_REV), shell=True, cwd='nng')
-    nng_build_dir = f'nng/build'
-    os.makedirs(nng_build_dir, exist_ok=True)
-    cmake_cmd = ['cmake'] + cmake_args
-    cmake_cmd += [
-=======
-        self.finalize_build()
-
-
-class BuildNng(BuilderBase):
-
-    description = 'build the nng library'
-    git_dir = 'nng'
-    build_dir = 'nng/build'
-    this_dir = os.path.abspath(os.path.dirname(__file__))
-    cmake_extra_args = [
->>>>>>> f0900131
-        '-DNNG_ENABLE_TLS=ON',
-        '-DNNG_TESTS=OFF',
-        '-DNNG_TOOLS=OFF',
-        '-DCMAKE_BUILD_TYPE=Release',
-        '-DMBEDTLS_ROOT_DIR={}/mbedtls/prefix/'.format(this_dir),
-    ]
-<<<<<<< HEAD
-    print('building nng with:', cmake_cmd)
-    do(cmake_cmd, cwd=nng_build_dir)
-    do(
-        'cmake --build . --config Release',
-        shell=True,
-        cwd=nng_build_dir,
-    )
-    if WINDOWS:
-        # madness: for some reason in CI, a file that follows the Linux convention is
-        # getting created (only when Ninja is the build generator)
-        maybe_copy(f'nng/build/libnng.a', 'nng/build/Release/nng.lib')
-        maybe_copy(f'nng/build/nng.lib', 'nng/build/Release/nng.lib')
-
-=======
->>>>>>> f0900131
-
-    def finalize_build(self):
-        check_call(
-            'cmake --build . --config Release',
-            shell=True,
-            cwd=self.build_dir,
-        )
-
-
-<<<<<<< HEAD
-    """
-    print('build_libs()')
-    # The user has to have the correct Visual Studio version on the path or the
-    # build will fail, possibly in exciting and mysterious ways.
-    major, minor, *_ = sys.version_info
-
-    flags = ['-DCMAKE_POSITION_INDEPENDENT_CODE:BOOL=true']
-    is_64bit = sys.maxsize > 2**32
-    if WINDOWS:
-        print('~~~building without ninja~~~', file=sys.stderr)
         if is_64bit:
             flags += ['-A', 'x64']
         else:
@@ -190,11 +40,61 @@
             flags += ['-G', 'Ninja']
         else:
             print('~~~building without ninja~~~', file=sys.stderr)
-    build_mbedtls(flags)
-    build_nng(flags)
-=======
+
+    cmake_cmd = ['cmake'] + flags
+
+    def initialize_options(self):
+        """Set default values for options."""
+        self.repo = ''
+        self.rev = ''
+
+    def finalize_options(self):
+        """Post-process options."""
+        pass
+
+    def run(self):
+        """Clone nng and build it with cmake, with TLS enabled."""
+        if not os.path.exists(self.git_dir):
+            check_call('git clone {}'.format(self.repo), shell=True)
+            check_call('git checkout {}'.format(self.rev), shell=True, cwd=self.git_dir)
+        if not os.path.exists(self.build_dir):
+            os.mkdir(self.build_dir)
+
+        self.cmake_cmd += self.cmake_extra_args
+        self.cmake_cmd.append('..')
+        print(f'building {self.git_dir} with:', self.cmake_cmd)
+        check_call(self.cmake_cmd, cwd=self.build_dir)
+
+        self.finalize_build()
+
+
+class BuildNng(BuilderBase):
+
+    description = 'build the nng library'
+    git_dir = 'nng'
+    build_dir = 'nng/build'
+    this_dir = os.path.abspath(os.path.dirname(__file__))
+    cmake_extra_args = [
+        '-DNNG_ENABLE_TLS=ON',
+        '-DNNG_TESTS=OFF',
+        '-DNNG_TOOLS=OFF',
+        '-DCMAKE_BUILD_TYPE=Release',
+        '-DMBEDTLS_ROOT_DIR={}/mbedtls/prefix/'.format(this_dir),
+    ]
+
+    def finalize_build(self):
+        check_call(
+            'cmake --build . --config Release',
+            shell=True,
+            cwd=self.build_dir,
+        )
+        if WINDOWS:
+            # Move ninja stuff to Release directory, so it is where the build_pynng script
+            # expects.
+            maybe_copy(f'nng/build/nng.lib', 'nng/build/Release/nng.lib')
+
+
 class BuildMbedTls(BuilderBase):
->>>>>>> f0900131
 
     description = 'build the mbedtls library'
     git_dir = 'mbedtls'
@@ -203,31 +103,25 @@
         '-DENABLE_PROGRAMS=OFF',
         '-DCMAKE_BUILD_TYPE=Release',
         '-DCMAKE_INSTALL_PREFIX=../prefix',
-    ]
-
-<<<<<<< HEAD
-def build_nng_lib():
-    print("build_nng_lib()")
-    # cannot import build_pynng at the top level becuase cffi may not be
-    # installed yet (since it is a dependency, and this script installs
-    # dependencies).  Bootstrapping!
-    import build_pynng
-    objs = build_pynng.objects
-    if objs and all(os.path.exists(p) for p in objs):
-        # the object file we were planning on building already exists; we'll
-        # just use it!
-        return
-=======
+        '-DENABLE_TESTING=OFF',
+    ]
+
     def finalize_build(self):
         check_call(
             'cmake --build . --config Release --target install',
             shell=True,
             cwd=self.build_dir,
         )
->>>>>>> f0900131
-
-
-#class BuildBuild(dbuild):
+        if WINDOWS:
+            # Move ninja stuff to Release directory, so it is where the build_pynng script
+            # expects.
+            src = './mbedtls/build/library/'
+            dst = './mbedtls/build/library/Release/'
+            maybe_copy(src + 'mbedtls.lib', dst + 'mbedtls.lib')
+            maybe_copy(src + 'mbedx509.lib', dst + 'mbedx509.lib')
+            maybe_copy(src + 'mbedcrypto.lib', dst + 'mbedcrypto.lib')
+
+
 class BuildBuild(build_ext):
     """
     Custom build command
